import codecs
import sys

from regparser import api_writer
from regparser.diff import api_reader, treediff
from regparser.federalregister import fetch_notices
from regparser.layer import external_citations, internal_citations, graphics
from regparser.layer import table_of_contents, interpretations, terms
from regparser.layer import section_by_section, paragraph_markers, meta
from regparser.notice.history import applicable as applicable_notices
from regparser.notice.history import modify_effective_dates
from regparser.tree.build import build_whole_regtree

if __name__ == "__main__":
    if len(sys.argv) < 6:
        print("Usage: python build_from.py regulation.txt title "
              + "notice_doc_# act_title act_section (Generate diffs? "
              + "True/False)")
        print("  e.g. python build_from.py rege.txt 12 2011-31725 15 1693 "
              + "False")
        exit()

    writer = api_writer.Client()

    with codecs.open(sys.argv[1], encoding='utf-8') as f:
        reg = unicode(f.read())

    #   First, the regulation tree
    reg_tree = build_whole_regtree(reg)
    cfr_part = reg_tree.label_id()
    cfr_title = sys.argv[2]
    doc_number = sys.argv[3]
    #   Hold off on writing the regulation until after we know we have a valid
    #   doc number

    #   Next, notices
    notices = fetch_notices(cfr_title, cfr_part)
    modify_effective_dates(notices)
    notices = applicable_notices(notices, doc_number)
    #  Didn't include the provided version
    if not notices:
        print "Could not find notice_doc_#, %s" % doc_number
        exit()
    for notice in notices:
        #  No need to carry this around
        del notice['meta']
        writer.notice(notice['document_number']).write(notice)

    writer.regulation(cfr_part, doc_number).write(reg_tree)

    #   Finally, all the layers
    layer = external_citations.ExternalCitationParser(
        reg_tree, sys.argv[4:]).build()
    writer.layer("external-citations", cfr_part, doc_number).write(layer)

    layer = meta.Meta(reg_tree, int(cfr_title), notices).build()
    writer.layer("meta", cfr_part, doc_number).write(layer)

    layer = section_by_section.SectionBySection(reg_tree, notices).build()
    writer.layer("analyses", cfr_part, doc_number).write(layer)

<<<<<<< HEAD
    for ident, layer_class in (
            ('internal-citations', internal_citations.InternalCitationParser),
            ('toc', table_of_contents.TableOfContentsLayer),
            ('interpretations', interpretations.Interpretations),
            ('terms', terms.Terms),
            ('paragraph-markers', paragraph_markers.ParagraphMarkers),
            ('graphics', graphics.Graphics)):
        layer = layer_class(reg_tree).build()
        writer.layer(ident, cfr_part, doc_number).write(layer)

    if len(sys.argv) < 7 or bool(sys.argv[6]):
        new_version = doc_number
=======
    layer = meta.Meta(reg_tree, int(cfr_title), notices, doc_number).build()
    writer.layer("meta", cfr_part, doc_number).write(layer)
>>>>>>> 728274c1

        reader = api_reader.Client()
        #   We perform diffs with all other versions -- not all make sense, but
        #   they can't hurt
        for old_version in (v['version']
                            for v in reader.regversions(cfr_part)['versions']
                            if v['version'] != new_version):
            old_tree = reader.regulation(cfr_part, old_version)
            comparer = treediff.Compare(old_tree, reg_tree)
            comparer.compare()
            writer.diff(cfr_part, old_version, new_version).write(
                comparer.as_json())<|MERGE_RESOLUTION|>--- conflicted
+++ resolved
@@ -53,13 +53,12 @@
         reg_tree, sys.argv[4:]).build()
     writer.layer("external-citations", cfr_part, doc_number).write(layer)
 
-    layer = meta.Meta(reg_tree, int(cfr_title), notices).build()
+    layer = meta.Meta(reg_tree, int(cfr_title), notices, doc_number).build()
     writer.layer("meta", cfr_part, doc_number).write(layer)
 
     layer = section_by_section.SectionBySection(reg_tree, notices).build()
     writer.layer("analyses", cfr_part, doc_number).write(layer)
 
-<<<<<<< HEAD
     for ident, layer_class in (
             ('internal-citations', internal_citations.InternalCitationParser),
             ('toc', table_of_contents.TableOfContentsLayer),
@@ -72,10 +71,6 @@
 
     if len(sys.argv) < 7 or bool(sys.argv[6]):
         new_version = doc_number
-=======
-    layer = meta.Meta(reg_tree, int(cfr_title), notices, doc_number).build()
-    writer.layer("meta", cfr_part, doc_number).write(layer)
->>>>>>> 728274c1
 
         reader = api_reader.Client()
         #   We perform diffs with all other versions -- not all make sense, but
