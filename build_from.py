#!/usr/bin/env python

<<<<<<< HEAD
import codecs
import hashlib
import logging
import argparse
=======
import argparse
import codecs
import hashlib
import logging
>>>>>>> 561a2f77

try:
    import requests_cache
    requests_cache.install_cache('fr_cache')
except ImportError:
    # If the cache library isn't present, do nothing -- we'll just make full
    # HTTP requests rather than looking it up from the cache
    pass

from regparser.diff import treediff
from regparser.builder import (
    Builder, Checkpointer, LayerCacheAggregator, NullCheckpointer)

def treediff_changes(lhs_tree, rhs_tree):
    """Used to compute differences between trees. Shorthand method"""
    comparer = treediff.Compare(lhs_tree, rhs_tree)
    comparer.compare()
    return comparer.changes

logger = logging.getLogger('build_from')
logger.setLevel(logging.INFO)
logger.addHandler(logging.StreamHandler())

# @profile
def parse_regulation(args):
    """ Run the parser on the specified command-line arguments. Broken out into
        separate function to assist in profiling.
    """
<<<<<<< HEAD

=======
>>>>>>> 561a2f77
    with codecs.open(args.filename, 'r', 'utf-8') as f:
        reg = f.read()
        file_digest = hashlib.sha256(reg.encode('utf-8')).hexdigest()
    act_title_and_section = [args.act_title, args.act_section]

    if args.checkpoint:
        checkpointer = Checkpointer(args.checkpoint)
    else:
        checkpointer = NullCheckpointer()

    #   First, the regulation tree
    reg_tree = checkpointer.checkpoint(
        "init-tree-" + file_digest,
        lambda: Builder.reg_tree(reg))
    title_part = reg_tree.label_id()
    doc_number = checkpointer.checkpoint(
        "doc-number-" + file_digest,
        lambda: Builder.determine_doc_number(reg, args.title, title_part))
    if not doc_number:
        raise ValueError("Could not determine document number")
    checkpointer.suffix = ":".join(
        ["", title_part, str(args.title), doc_number])

    #   Run Builder
    builder = Builder(cfr_title=args.title,
                      cfr_part=title_part,
                      doc_number=doc_number,
                      checkpointer=checkpointer)

    builder.write_notices()

    #   Always do at least the first reg
    logger.info("Version %s", doc_number)
    builder.write_regulation(reg_tree)
    layer_cache = LayerCacheAggregator()

    builder.gen_and_write_layers(reg_tree, act_title_and_section, layer_cache)
    layer_cache.replace_using(reg_tree)

    if args.generate_diffs:
<<<<<<< HEAD
        generate_diffs(doc_number, reg_tree, act_title_and_section, builder, layer_cache, checkpointer)

def generate_diffs(doc_number, reg_tree, act_title_and_section, builder, layer_cache, checkpointer):
=======
        generate_diffs(doc_number, reg_tree, act_title_and_section,
                builder, layer_cache, checkpointer)

def generate_diffs(doc_number, reg_tree, act_title_and_section, builder,
        layer_cache, checkpointer):
>>>>>>> 561a2f77
    """ Generate all the diffs for the given regulation. Broken out into separate function
        to assist with profiling so it's easier to determine which parts of the parser take
        the most time
    """

    all_versions = {doc_number: reg_tree}

    for last_notice, old, new_tree, notices in builder.revision_generator(
            reg_tree):
        version = last_notice['document_number']
        logger.info("Version %s", version)
        all_versions[version] = new_tree
        builder.doc_number = version
        builder.write_regulation(new_tree)
        layer_cache.invalidate_by_notice(last_notice)
        builder.gen_and_write_layers(new_tree, act_title_and_section,
                                     layer_cache, notices)
        layer_cache.replace_using(new_tree)

    # now build diffs - include "empty" diffs comparing a version to itself
    for lhs_version, lhs_tree in all_versions.iteritems():
        for rhs_version, rhs_tree in all_versions.iteritems():
            changes = checkpointer.checkpoint(
                "-".join(["diff", lhs_version, rhs_version]),
<<<<<<< HEAD
                lambda: treediff_changes(lhs_tree, rhs_tree)
            )
            # comparer = treediff.Compare(lhs_tree, rhs_tree)
            # comparer.compare()
            builder.writer.diff(
                reg_tree.label_id(), lhs_version, rhs_version
            ).write(changes)
=======
                lambda: treediff_changes(lhs_tree, rhs_tree))
            builder.writer.diff(
                reg_tree.label_id(), lhs_version, rhs_version
            ).write(changes)
        
>>>>>>> 561a2f77

if __name__ == "__main__":

    parser = argparse.ArgumentParser(description='Regulation parser')
    parser.add_argument('filename',
                        help='XML file containing the regulation')
    parser.add_argument('title', type=int, help='Title number')
    parser.add_argument('notice', type=str, help='Notice document number')
    parser.add_argument('act_title', type=int, help='Act title', action='store')
    parser.add_argument('act_section', type=int, help='Act section')
    parser.add_argument('--generate-diffs', type=bool, help='Generate diffs?', required=False, default=True)
    parser.add_argument('--checkpoint', required=False,
                        help='Directory to save checkpoint data')

    args = parser.parse_args()
    
    parse_regulation(args)<|MERGE_RESOLUTION|>--- conflicted
+++ resolved
@@ -1,16 +1,10 @@
 #!/usr/bin/env python
 
-<<<<<<< HEAD
-import codecs
-import hashlib
-import logging
-import argparse
-=======
+
 import argparse
 import codecs
 import hashlib
 import logging
->>>>>>> 561a2f77
 
 try:
     import requests_cache
@@ -39,10 +33,7 @@
     """ Run the parser on the specified command-line arguments. Broken out into
         separate function to assist in profiling.
     """
-<<<<<<< HEAD
 
-=======
->>>>>>> 561a2f77
     with codecs.open(args.filename, 'r', 'utf-8') as f:
         reg = f.read()
         file_digest = hashlib.sha256(reg.encode('utf-8')).hexdigest()
@@ -83,17 +74,11 @@
     layer_cache.replace_using(reg_tree)
 
     if args.generate_diffs:
-<<<<<<< HEAD
         generate_diffs(doc_number, reg_tree, act_title_and_section, builder, layer_cache, checkpointer)
 
-def generate_diffs(doc_number, reg_tree, act_title_and_section, builder, layer_cache, checkpointer):
-=======
-        generate_diffs(doc_number, reg_tree, act_title_and_section,
-                builder, layer_cache, checkpointer)
 
 def generate_diffs(doc_number, reg_tree, act_title_and_section, builder,
         layer_cache, checkpointer):
->>>>>>> 561a2f77
     """ Generate all the diffs for the given regulation. Broken out into separate function
         to assist with profiling so it's easier to determine which parts of the parser take
         the most time
@@ -118,21 +103,11 @@
         for rhs_version, rhs_tree in all_versions.iteritems():
             changes = checkpointer.checkpoint(
                 "-".join(["diff", lhs_version, rhs_version]),
-<<<<<<< HEAD
-                lambda: treediff_changes(lhs_tree, rhs_tree)
-            )
-            # comparer = treediff.Compare(lhs_tree, rhs_tree)
-            # comparer.compare()
+            lambda: treediff_changes(lhs_tree, rhs_tree))
             builder.writer.diff(
                 reg_tree.label_id(), lhs_version, rhs_version
             ).write(changes)
-=======
-                lambda: treediff_changes(lhs_tree, rhs_tree))
-            builder.writer.diff(
-                reg_tree.label_id(), lhs_version, rhs_version
-            ).write(changes)
-        
->>>>>>> 561a2f77
+
 
 if __name__ == "__main__":
 
