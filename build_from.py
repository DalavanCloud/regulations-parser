--- conflicted
+++ resolved
@@ -33,12 +33,8 @@
     #   First, the regulation tree
 
     reg_tree, builder = tree_and_builder(args.filename, args.title,
-<<<<<<< HEAD
                                          args.checkpoint_dir, args.doc_number)
-=======
-                                         args.checkpoint)
 
->>>>>>> 9d13ed14
     builder.write_notices()
 
     #   Always do at least the first reg
