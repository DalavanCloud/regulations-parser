<<<<<<< HEAD
OUTPUT_DIR = ''
API_BASE = ''
META = {}

#   All current, US CFR titles
CFR_TITLES = [
    None,
    "General Provisions",
    "Grants and Agreements",
    "The President",
    "Accounts",
    "Administrative Personnel",
    "Domestic Security",
    "Agriculture",
    "Aliens and Nationality",
    "Animals and Animal Products",
    "Energy",
    "Federal Elections",
    "Banks and Banking",
    "Business Credit and Assistance",
    "Aeronautics and Space",
    "Commerce and Foreign Trade",
    "Commercial Practices",
    "Commodity and Securities Exchanges",
    "Conservation of Power and Water Resources",
    "Customs Duties",
    "Employees' Benefits",
    "Food and Drugs",
    "Foreign Relations",
    "Highways",
    "Housing and Urban Development",
    "Indians",
    "Internal Revenue",
    "Alcohol, Tobacco Products and Firearms",
    "Judicial Administration",
    "Labor",
    "Mineral Resources",
    "Money and Finance: Treasury",
    "National Defense",
    "Navigation and Navigable Waters",
    "Education",
    "Panama Canal [Reserved]",
    "Parks, Forests, and Public Property",
    "Patents, Trademarks, and Copyrights",
    "Pensions, Bonuses, and Veterans' Relief",
    "Postal Service",
    "Protection of Environment",
    "Public Contracts and Property Management",
    "Public Health",
    "Public Lands: Interior",
    "Emergency Management and Assistance",
    "Public Welfare",
    "Shipping",
    "Telecommunication",
    "Federal Acquisition Regulations System",
    "Transportation",
    "Wildlife and Fisheries",
]

DEFAULT_IMAGE_URL = (
    'https://s3.amazonaws.com/images.federalregister.gov/' +
    '%s/original.gif')

# list of strings: phrases which shouldn't be broken by definition links
IGNORE_DEFINITIONS_IN = {'ALL':[]}

# List of strings: phrases which should be included as definition links
INCLUDE_DEFINITIONS_IN = {'ALL':[]}

# list of modules implementing the __contains__ and __getitem__ methods
OVERRIDES_SOURCES = [
    'regcontent.overrides'
]

# list of iterable[(xpath, replacement-xml)] modules, which will be loaded
# in regparser.content.Macros
MACROS_SOURCES = [
    'regcontent.macros'
]

# list of modules implementing the __contains__ and __getitem__ methods
# The key is the notice that needs to be modified; it should point to a dict
# which will get merged with the notice['changes'] dict
REGPATCHES_SOURCES = [
    'regcontent.regpatches'
]

# In some cases, it is beneficial to tweak the XML the Federal Register
# provides. This setting specifies file paths to look through for local
# versions of their XML
LOCAL_XML_PATHS = []

# which notices are complete reissuances
REISSUANCES = ['2013-01737', '2012-14047', '2012-14061', '2012-14062']


# Sometimes appendices provide examples or model forms that include
# labels that we would otherwise recognize as structural to the appendix
# text itself. This specifies those labels to ignore by regulation
# number, appendix, and label.
APPENDIX_IGNORE_SUBHEADER_LABEL = {}
=======
# Try to import configuration from a Python package called 'regconfig'. If
# it doesn't exist, just go with our default settings.
try:
    from regconfig import *
except ImportError:
    from regparser.default_settings import *
>>>>>>> 1e8d0e2e

# Try to import a local_settings module to override parser settings. If
# it doesn't exist, we must not have needed it anyway.
try:
    from local_settings import *
except ImportError:
    pass
<|MERGE_RESOLUTION|>--- conflicted
+++ resolved
@@ -1,113 +1,9 @@
-<<<<<<< HEAD
-OUTPUT_DIR = ''
-API_BASE = ''
-META = {}
-
-#   All current, US CFR titles
-CFR_TITLES = [
-    None,
-    "General Provisions",
-    "Grants and Agreements",
-    "The President",
-    "Accounts",
-    "Administrative Personnel",
-    "Domestic Security",
-    "Agriculture",
-    "Aliens and Nationality",
-    "Animals and Animal Products",
-    "Energy",
-    "Federal Elections",
-    "Banks and Banking",
-    "Business Credit and Assistance",
-    "Aeronautics and Space",
-    "Commerce and Foreign Trade",
-    "Commercial Practices",
-    "Commodity and Securities Exchanges",
-    "Conservation of Power and Water Resources",
-    "Customs Duties",
-    "Employees' Benefits",
-    "Food and Drugs",
-    "Foreign Relations",
-    "Highways",
-    "Housing and Urban Development",
-    "Indians",
-    "Internal Revenue",
-    "Alcohol, Tobacco Products and Firearms",
-    "Judicial Administration",
-    "Labor",
-    "Mineral Resources",
-    "Money and Finance: Treasury",
-    "National Defense",
-    "Navigation and Navigable Waters",
-    "Education",
-    "Panama Canal [Reserved]",
-    "Parks, Forests, and Public Property",
-    "Patents, Trademarks, and Copyrights",
-    "Pensions, Bonuses, and Veterans' Relief",
-    "Postal Service",
-    "Protection of Environment",
-    "Public Contracts and Property Management",
-    "Public Health",
-    "Public Lands: Interior",
-    "Emergency Management and Assistance",
-    "Public Welfare",
-    "Shipping",
-    "Telecommunication",
-    "Federal Acquisition Regulations System",
-    "Transportation",
-    "Wildlife and Fisheries",
-]
-
-DEFAULT_IMAGE_URL = (
-    'https://s3.amazonaws.com/images.federalregister.gov/' +
-    '%s/original.gif')
-
-# list of strings: phrases which shouldn't be broken by definition links
-IGNORE_DEFINITIONS_IN = {'ALL':[]}
-
-# List of strings: phrases which should be included as definition links
-INCLUDE_DEFINITIONS_IN = {'ALL':[]}
-
-# list of modules implementing the __contains__ and __getitem__ methods
-OVERRIDES_SOURCES = [
-    'regcontent.overrides'
-]
-
-# list of iterable[(xpath, replacement-xml)] modules, which will be loaded
-# in regparser.content.Macros
-MACROS_SOURCES = [
-    'regcontent.macros'
-]
-
-# list of modules implementing the __contains__ and __getitem__ methods
-# The key is the notice that needs to be modified; it should point to a dict
-# which will get merged with the notice['changes'] dict
-REGPATCHES_SOURCES = [
-    'regcontent.regpatches'
-]
-
-# In some cases, it is beneficial to tweak the XML the Federal Register
-# provides. This setting specifies file paths to look through for local
-# versions of their XML
-LOCAL_XML_PATHS = []
-
-# which notices are complete reissuances
-REISSUANCES = ['2013-01737', '2012-14047', '2012-14061', '2012-14062']
-
-
-# Sometimes appendices provide examples or model forms that include
-# labels that we would otherwise recognize as structural to the appendix
-# text itself. This specifies those labels to ignore by regulation
-# number, appendix, and label.
-APPENDIX_IGNORE_SUBHEADER_LABEL = {}
-=======
 # Try to import configuration from a Python package called 'regconfig'. If
 # it doesn't exist, just go with our default settings.
 try:
     from regconfig import *
 except ImportError:
     from regparser.default_settings import *
->>>>>>> 1e8d0e2e
 
 # Try to import a local_settings module to override parser settings. If
 # it doesn't exist, we must not have needed it anyway.
