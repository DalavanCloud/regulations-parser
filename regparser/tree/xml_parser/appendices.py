#vim: set encoding=utf-8
import logging
from itertools import takewhile
import re

from lxml import etree
from pyparsing import LineStart, Optional, Suppress

from regparser.citations import internal_citations
from regparser.grammar import appendix as grammar
from regparser.grammar.interpretation_headers import parser as headers
from regparser.grammar.utils import Marker
from regparser.layer.formatting import table_xml_to_plaintext
from regparser.layer.key_terms import KeyTerms
from regparser.tree.depth import markers
from regparser.tree.depth.derive import derive_depths
from regparser.tree.paragraph import p_levels
from regparser.tree.struct import Node
from regparser.tree.xml_parser import tree_utils
from regparser.tree.xml_parser.interpretations import build_supplement_tree
from regparser.tree.xml_parser.interpretations import get_app_title

from settings import APPENDIX_IGNORE_SUBHEADER_LABEL

def remove_toc(appendix, letter):
    """The TOC at the top of certain appendices gives us trouble since it
    looks a *lot* like a sequence of headers. Remove it if present"""
    fingerprints = set()
    potential_toc = set()
    for node in appendix.xpath("./HD[@SOURCE='HED']/following-sibling::*"):
        parsed = parsed_title(tree_utils.get_node_text(node), letter)
        if parsed:
            #  The headers may not match character-per-character. Only
            #  compare the parsed results.
            fingerprint = tuple(parsed)
            #  Hit the real content
            if fingerprint in fingerprints and node.tag == 'HD':
                for el in potential_toc:
                    el.getparent().remove(el)
                return
            else:
                fingerprints.add(fingerprint)
                potential_toc.add(node)
        elif node.tag != 'GPH':     # Not a title and not a img => no TOC
            return


def is_appendix_header(node):
    return (node.tag == 'RESERVED'
            or (node.tag == 'HD' and node.attrib['SOURCE'] == 'HED'))


class AppendixProcessor(object):
    """Processing the appendix requires a lot of state to be carried in
    between xml nodes. Use a class to wrap that state so we can
    compartmentalize processing the various tags"""

    #   Placeholder text/headers have the label p1 or h1; use that as an
    #   identifier when determining which depth elements should be placed
    filler_regex = re.compile(r"[ph]\d+")

    def set_letter(self, appendix):
        """Find (and set) the appendix letter"""
        for node in (c for c in appendix.getchildren()
                     if is_appendix_header(c)):
            text = tree_utils.get_node_text(node)
            if self.appendix_letter:
                logging.warning("Found two appendix headers: %s and %s",
                                self.appendix_letter, text)
            parsed_header = headers.parseString(text)
            if parsed_header.appendix_section:
                self.appendix_letter = parsed_header.appendix + '-' + parsed_header.appendix_section
            else:
                self.appendix_letter = parsed_header.appendix
        return self.appendix_letter

    def hed(self, part, text):
        """HD with an HED source indicates the root of the appendix"""
        n = Node(node_type=Node.APPENDIX, label=[part, self.appendix_letter],
                 title=text)
        self.m_stack.push_last((0, n))
        self.paragraph_counter = 0
        self.depth = 0

    def depth_from_ancestry(self, source_attr):
        """Subheaders without explicit depth markers (e.g. Part I) are
        tricky. We look through their parents, trying to find a previous
        header that shared its SOURCE level (the next node would also share
        node level). If that doesn't work, find the last header and set
        depth on higher (as the next node is an unseen level)."""

        def not_known_depth_header(pair):
            """Hitting a know-depth header (see above) means we've gone too
            far"""
            lvl, parent = pair
            return (not parent.title
                    or not title_label_pair(parent.title,
                                self.appendix_letter, self.part))

        #   Check if this SOURCE level matches a previous
        for lvl, parent in takewhile(not_known_depth_header,
                                     self.m_stack.lineage_with_level()):
            if (parent.source_xml is not None
                    and parent.source_xml.attrib.get('SOURCE') == source_attr):
                return lvl

        #   Second pass, search for any header; place self one lower
        for lvl, parent in self.m_stack.lineage_with_level():
            if parent.title:
                pair = title_label_pair(parent.title,
                        self.appendix_letter, self.part)
                if pair:
                    return pair[1]
                else:
                    return lvl + 1
            if not AppendixProcessor.filler_regex.match(parent.label[-1]):
                return lvl + 1

    def subheader(self, xml_node, text):
        """Each appendix may contain multiple subheaders. Some of these are
        obviously labeled (e.g. A-3 or Part III) and others are headers
        without a specific label (we give them the h + # id)"""
        source = xml_node.attrib.get('SOURCE')

<<<<<<< HEAD
        pair = title_label_pair(text, self.appendix_letter)
        # print pair
=======
        pair = title_label_pair(text, self.appendix_letter, self.part)
>>>>>>> b772fd98

        #   Use the depth indicated in the title
        if pair:
            label, title_depth = pair
            self.depth = title_depth - 1
            n = Node(node_type=Node.APPENDIX, label=[label],
                     title=text)
        #   Look through parents to determine which level this should be
        else:
            self.header_count += 1

            n = Node(node_type=Node.APPENDIX, title=text,
                     label=['h' + str(self.header_count)],
                     source_xml=xml_node)
            self.depth = self.depth_from_ancestry(source)

        self.m_stack.add(self.depth, n)

    def insert_dashes(self, xml_node, text):
        """ If paragraph has a SOURCE attribute with a value of FP-DASH 
            it fills out with dashes, like Foo_____. """
        mtext = text
        if xml_node.get('SOURCE') == 'FP-DASH':
            mtext = mtext + '_____'
        return mtext

    def paragraph_with_marker(self, text, tagged_text):
        """The paragraph has a marker, like (a) or a. etc."""
        # To aid in determining collapsed paragraphs, replace any
        # keyterms present
        node_for_keyterms = Node(text, node_type=Node.APPENDIX)
        node_for_keyterms.tagged_text = tagged_text
        node_for_keyterms.label = [initial_marker(text)[0]]
        keyterm = KeyTerms.get_keyterm(node_for_keyterms)
        if keyterm:
            mtext = text.replace(keyterm, ';'*len(keyterm))
        else:
            mtext = text

        for mtext in split_paragraph_text(mtext):
            if keyterm:     # still need the original text
                mtext = mtext.replace(';'*len(keyterm), keyterm)
            node = Node(mtext, node_type=Node.APPENDIX,
                        label=[initial_marker(mtext)[0]])
            self.nodes.append(node)

    def paragraph_no_marker(self, text):
        """The paragraph has no (a) or a. etc."""
        self.paragraph_counter += 1
        n = Node(text, node_type=Node.APPENDIX,
                 label=['p' + str(self.paragraph_counter)])
        self.nodes.append(n)

    def graphic(self, xml_node):
        self.paragraph_counter += 1
        gid = xml_node.xpath('./GID')[0].text
        text = '![](' + gid + ')'
        n = Node(text, node_type=Node.APPENDIX,
                 label=['p' + str(self.paragraph_counter)])
        self.nodes.append(n)

    def table(self, xml_node):
        self.paragraph_counter += 1
        n = Node(table_xml_to_plaintext(xml_node),
                 node_type=Node.APPENDIX,
                 label=['p' + str(self.paragraph_counter)],
                 source_xml=xml_node)
        self.nodes.append(n)

    def fence(self, xml_node, fence_type):
        """Use github-like fencing to indicate this is a note or code"""
        self.paragraph_counter += 1
        texts = ["```" + fence_type]
        for child in xml_node:
            texts.append(tree_utils.get_node_text(child).strip())
        texts.append("```")
        n = Node("\n".join(texts), node_type=Node.APPENDIX,
                 label=['p' + str(self.paragraph_counter)],
                 source_xml=xml_node)
        self.nodes.append(n)

    def depth_zero_finder(self, node):
        """Look back through all known nodes to see if this is a
        continuation of a previous set of paragraph markers"""
        for depth, prev_node in self.m_stack.lineage_with_level():
            for typ in (markers.lower, markers.upper, markers.ints,
                        markers.roman):
                if prev_node.label[-1] in typ and node.label[-1] in typ:
                    typ = list(typ)
                    prev_idx = typ.index(prev_node.label[-1])
                    current_idx = typ.index(node.label[-1])
                    if current_idx == prev_idx + 1:
                        return depth
        # Paragraphs under the main heading should not be level 2
        if len(self.m_stack.lineage()) == 1:
            return self.depth
        else:
            return self.depth + 1

    def end_group(self):
        """We've hit a header (or the end of the appendix), so take the
        collected paragraphs and determine their depths and insert into the
        heap accordingly"""
        if self.nodes:
            nodes = list(reversed(self.nodes))
            markers = [n.label[-1] for n in self.nodes if not
                       AppendixProcessor.filler_regex.match(n.label[-1])]
            if markers:
                results = derive_depths(markers)
                if not results:
                    logging.warning('Could not derive depth from {}'.format(markers))
                depths = list(reversed(
                    [a.depth for a in results[0].assignment]))
            else:
                depths = []
            depth_zero = None   # relative for beginning of marker depth
            self.depth += 1
            while nodes:
                node = nodes.pop()
                if AppendixProcessor.filler_regex.match(node.label[-1]):
                    # Not a marker paragraph
                    self.m_stack.add(self.depth, node)
                else:
                    depth = depths.pop()
                    # Match old behavior, placing marker paragraphs as
                    # children within non-marker paragraphs above
                    if depth_zero is None:
                        depth_zero = self.depth_zero_finder(node)
                    self.depth = depth_zero + depth
                    self.m_stack.add(self.depth, node)
            self.nodes = []

    def process(self, appendix, part):
        #TODO: currently this fails the appendix parser test
        #TODO: there should be a flag to check what sort of appendix we have
        #TODO: if we have an appendix with headings like "A-1" or not
        self.m_stack = tree_utils.NodeStack()

        self.part = part
        self.paragraph_count = 0
        self.header_count = 0
        self.depth = None
        self.appendix_letter = None
        # holds collections of nodes until their depth is determined
        self.nodes = []

        self.set_letter(appendix)
        remove_toc(appendix, self.appendix_letter)

        def is_subhead(tag, text):
            initial = initial_marker(text)
            return ((tag == 'HD' and (not initial or '.' in initial[1]))
                    or (tag in ('P', 'FP') 
                        and title_label_pair(text, self.appendix_letter,
                            self.part)))

        for child in appendix.getchildren():
            text = tree_utils.get_node_text(child, add_spaces=True).strip()
            # print text
            if ((child.tag == 'HD' and child.attrib['SOURCE'] == 'HED')
                    or child.tag == 'RESERVED'):
                self.end_group()
                self.hed(part, text)
            elif is_subhead(child.tag, text):
                self.end_group()
                self.subheader(child, text)
            elif initial_marker(text) and child.tag in ('P', 'FP', 'HD'):
                text = self.insert_dashes(child, text)
                self.paragraph_with_marker(
                    text,
                    tree_utils.get_node_text_tags_preserved(child))
            elif child.tag in ('P', 'FP'):
                text = self.insert_dashes(child, text)
                self.paragraph_no_marker(text)
            elif child.tag == 'GPH':
                self.graphic(child)
            elif child.tag == 'GPOTABLE':
                self.table(child)
            elif child.tag in ('NOTE', 'NOTES'):
                self.fence(child, 'note')
            elif child.tag == 'CODE':
                self.fence(child, child.get('LANGUAGE', 'code'))

        self.end_group()
        while self.m_stack.size() > 1:
            self.m_stack.unwind()

        if self.m_stack.m_stack[0]:
            return self.m_stack.m_stack[0][0][1]


_first_paren_markers = [re.compile(ur'[\)\.|,|;|-|—]\s*(\(' + lvl[0] + '\))')
                        for lvl in p_levels]
_first_period_markers = [re.compile(ur'[\)\.|,|;|-|—]\s*(' + lvl[0] + '\.)')

                         for lvl in p_levels]

def split_paragraph_text(text):
    """Split text into a root node and its children (if the text contains
    collapsed markers"""
    marker_positions = []
    if text.lstrip()[:1] == '(':
        marker_set = _first_paren_markers
    else:
        marker_set = _first_period_markers
    for marker in marker_set:
        marker_positions.extend(m.end() - len(m.group(1))
                                for m in marker.finditer(text))
    #   Remove any citations
    citations = internal_citations(text, require_marker=True)
    marker_positions = [pos for pos in marker_positions
                        if not any(cit.start <= pos and cit.end >= pos
                                   for cit in citations)]
    texts = []
    #   Drop Zeros, add the end
    break_points = [p for p in marker_positions if p] + [len(text)]
    last_pos = 0
    for pos in break_points:
        texts.append(text[last_pos:pos])
        last_pos = pos
    return texts


def process_appendix(appendix, part):
    return AppendixProcessor().process(appendix, part)


def parsed_title(text, appendix_letter):
    digit_str_parser = (Marker(appendix_letter)
                        + Suppress('-')
                        + grammar.a1.copy().leaveWhitespace()
                        + Optional(grammar.markerless_upper)
                        + Optional(grammar.paren_upper | grammar.paren_lower)
                        + Optional(grammar.paren_digit))
    part_roman_parser = Marker("part") + grammar.aI
    parser = LineStart() + (digit_str_parser | part_roman_parser | grammar.roman_upper)

    for match, _, _ in parser.scanString(text):
        return match


def title_label_pair(text, appendix_letter, reg_part):
    """Return the label + depth as indicated by a title"""
    pair = None
    match = parsed_title(text, appendix_letter)
    if match:
        #   May need to include the parenthesized letter(s)
        has_parens = (match.paren_upper or match.paren_lower
                      or match.paren_digit or match.markerless_upper)
        if has_parens:
            pair =(''.join(match), 2)
        elif match.a1:
            pair = (match.a1, 2)
        elif match.aI:
<<<<<<< HEAD
            return (match.aI, 2)
        elif match.roman_upper:
            return (match.roman_upper, 2)
=======
            pair = (match.aI, 2)

        if pair is not None and \
                reg_part in APPENDIX_IGNORE_SUBHEADER_LABEL and \
                pair[0] in APPENDIX_IGNORE_SUBHEADER_LABEL[reg_part][appendix_letter]:
            logging.warning("Ignoring subheader label %s of appendix %s",
                            pair[0], appendix_letter)
            pair = None
>>>>>>> b772fd98

    return pair

def initial_marker(text):
    parser = (grammar.paren_upper | grammar.paren_lower | grammar.paren_digit
              | grammar.period_upper | grammar.period_digit
              | grammar.period_lower | grammar.roman_upper)
    for match, start, end in parser.scanString(text):
        if start != 0:
            continue
        marker = (match.paren_upper or match.paren_lower or match.paren_digit
                  or match.period_upper or match.period_lower
                  or match.period_digit)
        if len(marker) < 3 or all(char in 'ivxlcdm' for char in marker):
            return marker, text[:end]


def build_non_reg_text(reg_xml, reg_part):
    """ This builds the tree for the non-regulation text such as Appendices
    and the Supplement section """
    if isinstance(reg_xml, str) or isinstance(reg_xml, unicode):
        doc_root = etree.fromstring(reg_xml)
    else:
        doc_root = reg_xml
    non_reg_sects = doc_root.xpath('//PART//APPENDIX')
    children = []

    for non_reg_sect in non_reg_sects:
        section_title = get_app_title(non_reg_sect)
        if 'Supplement' in section_title and 'Part' in section_title:
            children.append(build_supplement_tree(reg_part, non_reg_sect))
        else:
            children.append(process_appendix(non_reg_sect, reg_part))

    return children<|MERGE_RESOLUTION|>--- conflicted
+++ resolved
@@ -122,12 +122,7 @@
         without a specific label (we give them the h + # id)"""
         source = xml_node.attrib.get('SOURCE')
 
-<<<<<<< HEAD
-        pair = title_label_pair(text, self.appendix_letter)
-        # print pair
-=======
         pair = title_label_pair(text, self.appendix_letter, self.part)
->>>>>>> b772fd98
 
         #   Use the depth indicated in the title
         if pair:
@@ -382,12 +377,8 @@
         elif match.a1:
             pair = (match.a1, 2)
         elif match.aI:
-<<<<<<< HEAD
-            return (match.aI, 2)
-        elif match.roman_upper:
-            return (match.roman_upper, 2)
-=======
             pair = (match.aI, 2)
+
 
         if pair is not None and \
                 reg_part in APPENDIX_IGNORE_SUBHEADER_LABEL and \
@@ -395,7 +386,6 @@
             logging.warning("Ignoring subheader label %s of appendix %s",
                             pair[0], appendix_letter)
             pair = None
->>>>>>> b772fd98
 
     return pair
 
