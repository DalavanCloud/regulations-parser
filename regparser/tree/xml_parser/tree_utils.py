import HTMLParser
<<<<<<< HEAD
from lxml import etree, objectify
from regparser.grammar.common import any_depth_p, xml_collapsed_paragraph
from itertools import chain
=======
from lxml import etree
from regparser.grammar.unified import any_depth_p
>>>>>>> abccff01


def prepend_parts(parts_prefix, n):
    """ Recursively preprend parts_prefix to the parts of the node
    n. Parts is a list of markers that indicates where you are in the
    regulation text. """

    n.label = parts_prefix + n.label

    for c in n.children:
        prepend_parts(parts_prefix, c)
    return n


def unwind_stack(m_stack):
    """ Unwind the stack, collapsing sub-paragraphs that are on the stack into
    the children of the previous level. """
    children = m_stack.pop()
    parts_prefix = m_stack.peek_last()[1].label
    children = [prepend_parts(parts_prefix, c[1]) for c in children]
    m_stack.peek_last()[1].children = children


def add_to_stack(m_stack, node_level, node):
    """ Add a new node with level node_level to the stack. Unwind the stack
    when necessary. """
    last = m_stack.peek()
    element = (node_level, node)

    if node_level > last[0][0]:
        m_stack.push(element)
    elif node_level < last[0][0]:
        while last[0][0] > node_level:
            unwind_stack(m_stack)
            last = m_stack.peek()
        m_stack.push_last(element)
    else:
        m_stack.push_last(element)


def split_text(text, tokens):
    """
        Given a body of text that contains tokens,
        splice the text along those tokens.
    """
    starts = [text.find(t) for t in tokens]
    slices = zip(starts, starts[1:])
    texts = [text[i[0]:i[1]] for i in slices] + [text[starts[-1]:]]
    return texts


def get_collapsed_markers(text):
    """ We have collapsed markers that look something like this:
    (a) some text -(1) more text. We pull out -(1) type markers here. """
    return [c[0][0] for c, s, e in xml_collapsed_paragraph.scanString(text)]


def get_paragraph_markers(text):
    """ From a body of text that contains paragraph markers, extract the
    markers. """

    for citation, start, end in any_depth_p.scanString(text):
        if start == 0:
            return list(citation)
    return []


def get_node_text(node):
    """ Extract all the text from an XML node (including the
    text of it's children). """
    parts = [node.text] +\
        list(chain(*([c.text, c.tail] for c in node.getchildren()))) +\
        [node.tail]
    return ''.join(filter(None, parts))


def get_node_text_tags_preserved(node):
    """ Given an XML node, generate text from the node, skipping the PRTPAGE
    tag. """

    html_parser = HTMLParser.HTMLParser()

    if node.text:
        node_text = node.text
    else:
        node_text = ''

    for c in node:
        if c.tag == 'E':
            #xlmns non-sense makes me do this.
            e_tag = '<E T="03">%s</E>' % c.text
            node_text += e_tag
        if c.tail is not None:
            node_text += c.tail

    node_text = html_parser.unescape(node_text)
    return node_text<|MERGE_RESOLUTION|>--- conflicted
+++ resolved
@@ -1,12 +1,9 @@
+from itertools import chain
 import HTMLParser
-<<<<<<< HEAD
-from lxml import etree, objectify
-from regparser.grammar.common import any_depth_p, xml_collapsed_paragraph
-from itertools import chain
-=======
+
 from lxml import etree
-from regparser.grammar.unified import any_depth_p
->>>>>>> abccff01
+
+from regparser.grammar.unified import any_depth_p, xml_collapsed_paragraph
 
 
 def prepend_parts(parts_prefix, n):
