import copy
import os
import pickle
import re

from lxml import etree

from regparser import api_writer, content
from regparser.federalregister import fetch_notice_json, fetch_notices
from regparser.history.notices import (
    applicable as applicable_notices, group_by_eff_date)
from regparser.history.delays import modify_effective_dates
from regparser.layer import (
    external_citations, formatting, graphics, key_terms, internal_citations,
    interpretations, meta, paragraph_markers, section_by_section,
    table_of_contents, terms)
from regparser.notice.compiler import compile_regulation
from regparser.tree import struct
# from regparser.tree.build import build_whole_regtree
from regparser.tree.xml_parser import reg_text


class Builder(object):
    """Methods used to build all versions of a single regulation, their
    layers, etc. It is largely glue code"""

    def __init__(self, cfr_title, cfr_part, doc_number, checkpointer=None):
        self.cfr_title = cfr_title
        self.cfr_part = cfr_part
        self.doc_number = doc_number
        self.checkpointer = checkpointer or NullCheckpointer()
        self.writer = api_writer.Client()

        self.notices = self.checkpointer.checkpoint(
            "notices",
            lambda: fetch_notices(self.cfr_title, self.cfr_part,
                                  only_final=True))
        modify_effective_dates(self.notices)
        #   Only care about final
        self.notices = [n for n in self.notices if 'effective_on' in n]
        self.eff_notices = group_by_eff_date(self.notices)

    def write_notices(self):
        for notice in self.notices:
            #  No need to carry this around
            del notice['meta']
            self.writer.notice(notice['document_number']).write(notice)

    def write_regulation(self, reg_tree):
        self.writer.regulation(self.cfr_part, self.doc_number).write(reg_tree)

    def gen_and_write_layers(self, reg_tree, act_info, cache, notices=None):
        if notices is None:
            notices = applicable_notices(self.notices, self.doc_number)
        for ident, layer_class in (
                ('external-citations',
                    external_citations.ExternalCitationParser),
                ('meta', meta.Meta),
                ('analyses', section_by_section.SectionBySection),
                ('internal-citations',
                    internal_citations.InternalCitationParser),
                ('toc', table_of_contents.TableOfContentsLayer),
                ('interpretations', interpretations.Interpretations),
                ('terms', terms.Terms),
                ('paragraph-markers', paragraph_markers.ParagraphMarkers),
                ('keyterms', key_terms.KeyTerms),
                ('formatting', formatting.Formatting),
                ('graphics', graphics.Graphics)):
            layer = self.checkpointer.checkpoint(
                ident + "-" + self.doc_number,
                lambda: layer_class(
                    reg_tree, self.cfr_title, self.doc_number, notices,
                    act_info).build(cache.cache_for(ident)))
            self.writer.layer(ident, self.cfr_part, self.doc_number).write(
                layer)

    def revision_generator(self, reg_tree):
        # relevant_notices = []
        for date in sorted(self.eff_notices.keys()):
<<<<<<< HEAD
        #     relevant_notices.extend(
        #         n for n in self.eff_notices[date]
        #         if 'changes' in n and n['document_number'] != self.doc_number)
        # for notice in relevant_notices:
        #     version = notice['document_number']
        #     old_tree = reg_tree
        #     merged_changes = self.merge_changes(version, notice['changes'])
        #     reg_tree = compile_regulation(old_tree, merged_changes)
        #     notices = applicable_notices(self.notices, version)
        #     yield notice, old_tree, reg_tree, notices
            for notice in self.eff_notices[date]:
                version = notice['document_number']
                merged_changes = self.merge_changes(version, notice.get('changes', {}))
                if (self.doc_number != version and
                        any(k.startswith(reg_tree.label[0])
                        for k in merged_changes.keys())):
                    old_tree = reg_tree
                    reg_tree = compile_regulation(old_tree, merged_changes)
                    notices = applicable_notices(self.notices, version)
                    yield notice, old_tree, reg_tree, notices
=======
            relevant_notices.extend(
                n for n in self.eff_notices[date]
                if 'changes' in n and n['document_number'] != self.doc_number)
        for notice in relevant_notices:
            version = notice['document_number']
            old_tree = reg_tree
            merged_changes = self.merge_changes(version, notice['changes'])
            reg_tree = self.checkpointer.checkpoint(
                "compiled-" + version,
                lambda: compile_regulation(old_tree, merged_changes))
            notices = applicable_notices(self.notices, version)
            yield notice, old_tree, reg_tree, notices
>>>>>>> c27bc963

    def merge_changes(self, document_number, changes):
        patches = content.RegPatches().get(document_number)
        if patches:
            changes = copy.copy(changes)
            for key in patches:
                if key in changes:
                    changes[key].extend(patches[key])
                else:
                    changes[key] = patches[key]
        return changes

    @staticmethod
    def reg_tree(reg_str):
        if reg_str[:1] == '<':  # XML
            return reg_text.build_tree(reg_str)
        else:
            raise ValueError("Building from text input is no longer "
                             "supported")
            # return build_whole_regtree(reg_str)

    @staticmethod
    def determine_doc_number(reg_str, title, title_part):
        """Instead of requiring the user provide a doc number, we can find it
        within the xml file"""
        # @todo: remove the double-conversion
        reg_xml = etree.fromstring(reg_str)
        doc_number = _fr_doc_to_doc_number(reg_xml)
        if not doc_number:
            doc_number = _fdsys_to_doc_number(reg_xml, title, title_part)
        return doc_number


class LayerCacheAggregator(object):
    """A lot of the reg tree remains the same between versions; we don't
    want to recompute layers every time. This object keeps track of what
    labels are seen/valid."""
    def __init__(self):
        self._known_labels = set()
        self._caches = {}

    def invalidate(self, labels):
        """Given a list of labels, clear out any known labels that would be
        affected. For subpart changes, we just wipe out the whole cache. If
        removing an interpretation, make the logic easier by removing
        related regtext as well."""
        if any('Subpart' in label for label in labels):
            self._known_labels = set()
        else:
            stripped = []
            for label in labels:
                if struct.Node.INTERP_MARK in label:
                    idx = label.find(struct.Node.INTERP_MARK) - 1
                    stripped.append(label[:idx])
                else:
                    stripped.append(label)
            self._known_labels = set(
                known for known in self._known_labels
                if not any(known.startswith(l) for l in stripped))

    def invalidate_by_notice(self, notice):
        """Using the notice structure, invalidate based on the 'changes'
        field"""
        self.invalidate([key for key in notice.get('changes', {})])
        patches = content.RegPatches().get(notice['document_number'], {})
        self.invalidate(patches.keys())

    def is_known(self, label):
        return label in self._known_labels

    def replace_using(self, tree):
        """Clear out the known labels; replace them using the provided node
        tree."""
        self._known_labels = set()

        def per_node(node):
            self._known_labels.add(node.label_id())
        struct.walk(tree, per_node)

    def cache_for(self, layer_name):
        """Get a LayerCache object for a given layer name. Not all layers
        have caches, as caches are currently only used for layers that
        depend on the node's text"""
        if layer_name in ('external-citations', 'internal-citations',
                          'interpretations', 'paragraph-markers', 'keyterms',
                          'formatting', 'graphics'):
            if layer_name not in self._caches:
                self._caches[layer_name] = LayerCache(self)
            return self._caches[layer_name]
        else:
            return EmptyCache()


def _fr_doc_to_doc_number(xml):
    """Pull out a document number from an FR document, i.e. a notice"""
    frdoc_els = xml.xpath('//FRDOC')
    if len(frdoc_els) > 0:
        frdoc_pieces = frdoc_els[0].text.split()
        if len(frdoc_pieces) > 2 and frdoc_pieces[:2] == ['[FR', 'Doc.']:
            return frdoc_pieces[2]


def _fdsys_to_doc_number(xml, title, title_part):
    """Pull out a document number from an FDSYS document, i.e. an annual
    edition of a reg"""
    original_date_els = xml.xpath('//FDSYS/ORIGINALDATE')
    if len(original_date_els) > 0:
        date = original_date_els[0].text
        #   Grab oldest document number from Federal register API
        notices = fetch_notice_json(title, title_part, only_final=True,
                                    max_effective_date=date)
        if notices:
            return notices[0]['document_number']


class LayerCache(object):
    """Keeps a cache of a single layer. Used in combination with a
    LayerCacheAggregator to determine when something needs to be recomputed."""
    def __init__(self, parent):
        self.parent = parent
        self._cache = {}

    def fetch_or_process(self, layer, node):
        """Retrieve the value of a layer if known. Otherwise, compute the
        value and cache the result"""
        label = node.label_id()
        if not self.parent.is_known(label):
            self._cache[label] = layer.process(node)
        return self._cache.get(label)


class EmptyCache(object):
    """Dummy cache used to represent layers that should not be cached. For
    example, the toc layer depends on more than the text of its associated
    node, so it should not be cached."""
    def fetch_or_process(self, layer, node):
        return layer.process(node)


def _serialize_xml_fields(node):
    if node.source_xml is not None:
        node.source_xml = etree.tostring(node.source_xml)


def _deserialize_xml_fields(node):
    if node.source_xml:
        node.source_xml = etree.fromstring(node.source_xml)


class Checkpointer(object):
    """Save checkpoints during the build pipeline. Generally, a caller will
    specify, a unique tag (a string) and a fallback function (for how to
    compute it when there is no checkpoint). Calling checkpoint increment the
    counter field, which is prefixed to the filename to limit the risk of
    re-ordering collisions."""
    def __init__(self, path):
        self.counter = 0
        self.path = path
        self.suffix = ""
        self.ignore_checkpoints = False
        if not os.path.isdir(path):
            os.makedirs(path)

    def _filename(self, tag):
        """Combine the counter and tag name to create a filename"""
        name = str(self.counter).zfill(6) + ":"
        name += re.sub(r"\s", "", tag.lower())
        name += self.suffix + ".p"
        return os.path.join(self.path, name)

    def _serialize(self, tag, obj):
        """Performs class-specific conversions before writing to a file"""
        if isinstance(obj, struct.Node):
            obj = copy.deepcopy(obj)
            struct.walk(obj, _serialize_xml_fields)

        with open(self._filename(tag), 'wb') as to_write:
            pickle.dump(obj, to_write)

    def _deserialize(self, tag):
        """Attempts to read the object from disk. Performs class-specific
        conversions when deserializing"""
        name = self._filename(tag)
        if os.path.exists(name):
            with open(name, 'rb') as to_read:
                try:
                    obj = pickle.load(to_read)
                except Exception:   # something bad happened during unpickling
                    obj = None

            if isinstance(obj, struct.Node):
                struct.walk(obj, _deserialize_xml_fields)
            return obj

    def _reset(self):
        """Used for testing"""
        self.counter = 0
        self.ignore_checkpoints = False

    def checkpoint(self, tag, fn, force=False):
        """Primary interface for storing an object"""
        self.counter += 1
        existing = self._deserialize(tag)
        if not force and existing is not None and not self.ignore_checkpoints:
            return existing
        else:
            result = fn()
            self._serialize(tag, result)
            self.ignore_checkpoints = True
            return result


class NullCheckpointer(object):
    def checkpoint(self, tag, fn, force=False):
        return fn()<|MERGE_RESOLUTION|>--- conflicted
+++ resolved
@@ -77,17 +77,6 @@
     def revision_generator(self, reg_tree):
         # relevant_notices = []
         for date in sorted(self.eff_notices.keys()):
-<<<<<<< HEAD
-        #     relevant_notices.extend(
-        #         n for n in self.eff_notices[date]
-        #         if 'changes' in n and n['document_number'] != self.doc_number)
-        # for notice in relevant_notices:
-        #     version = notice['document_number']
-        #     old_tree = reg_tree
-        #     merged_changes = self.merge_changes(version, notice['changes'])
-        #     reg_tree = compile_regulation(old_tree, merged_changes)
-        #     notices = applicable_notices(self.notices, version)
-        #     yield notice, old_tree, reg_tree, notices
             for notice in self.eff_notices[date]:
                 version = notice['document_number']
                 merged_changes = self.merge_changes(version, notice.get('changes', {}))
@@ -95,23 +84,12 @@
                         any(k.startswith(reg_tree.label[0])
                         for k in merged_changes.keys())):
                     old_tree = reg_tree
-                    reg_tree = compile_regulation(old_tree, merged_changes)
+                    reg_tree = self.checkpointer.checkpoint(
+                        "compiled-" + version,
+                        lambda: compile_regulation(old_tree, merged_changes))
                     notices = applicable_notices(self.notices, version)
                     yield notice, old_tree, reg_tree, notices
-=======
-            relevant_notices.extend(
-                n for n in self.eff_notices[date]
-                if 'changes' in n and n['document_number'] != self.doc_number)
-        for notice in relevant_notices:
-            version = notice['document_number']
-            old_tree = reg_tree
-            merged_changes = self.merge_changes(version, notice['changes'])
-            reg_tree = self.checkpointer.checkpoint(
-                "compiled-" + version,
-                lambda: compile_regulation(old_tree, merged_changes))
-            notices = applicable_notices(self.notices, version)
-            yield notice, old_tree, reg_tree, notices
->>>>>>> c27bc963
+
 
     def merge_changes(self, document_number, changes):
         patches = content.RegPatches().get(document_number)
