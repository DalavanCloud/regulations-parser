--- conflicted
+++ resolved
@@ -86,9 +86,6 @@
     (Suppress(",") + Optional(Marker("and") | Marker("or")))
     | Marker("and")
     | Marker("or")
-<<<<<<< HEAD
     | (Marker("except") + Marker("for"))
-=======
     | Suppress("-")
->>>>>>> 207a7233
     | WordBoundaries(CaselessLiteral("through")).setResultsName("through"))