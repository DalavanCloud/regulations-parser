--- conflicted
+++ resolved
@@ -7,12 +7,8 @@
 import itertools
 import logging
 
-<<<<<<< HEAD
+from regparser.grammar.tokens import Verb
 from regparser.tree.struct import Node, find, walk
-=======
-from regparser.grammar.tokens import Verb
-from regparser.tree.struct import Node, find
->>>>>>> b772fd98
 from regparser.tree.xml_parser import interpretations
 from regparser.tree.xml_parser import tree_utils
 from regparser.utils import roman_nums
